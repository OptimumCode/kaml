/*

   Copyright 2018-2023 Charles Korn.

   Licensed under the Apache License, Version 2.0 (the "License");
   you may not use this file except in compliance with the License.
   You may obtain a copy of the License at

       https://www.apache.org/licenses/LICENSE-2.0

   Unless required by applicable law or agreed to in writing, software
   distributed under the License is distributed on an "AS IS" BASIS,
   WITHOUT WARRANTIES OR CONDITIONS OF ANY KIND, either express or implied.
   See the License for the specific language governing permissions and
   limitations under the License.

*/

package com.charleskorn.kaml

import io.kotest.core.spec.style.FunSpec
import io.kotest.matchers.shouldBe

class YamlExceptionTest : FunSpec({
    test("Formatting a YAML exception as a string") {
        val path = YamlPath.root
            .withMapElementKey("colours", Location(3, 4))
            .withMapElementValue(Location(4, 1))
            .withListEntry(2, Location(123, 456))
        val exception = YamlException("Something went wrong", path)

<<<<<<< HEAD
            it("includes the class name, location information and message") {
                exception.toString() shouldBe "YamlException at colours[2] on line 123, column 456: Something went wrong"
            }
        }
=======
        exception.toString() shouldBe "com.charleskorn.kaml.YamlException at colours[2] on line 123, column 456: Something went wrong"
>>>>>>> a9bbf4ed
    }
})<|MERGE_RESOLUTION|>--- conflicted
+++ resolved
@@ -29,13 +29,8 @@
             .withListEntry(2, Location(123, 456))
         val exception = YamlException("Something went wrong", path)
 
-<<<<<<< HEAD
-            it("includes the class name, location information and message") {
-                exception.toString() shouldBe "YamlException at colours[2] on line 123, column 456: Something went wrong"
-            }
-        }
-=======
-        exception.toString() shouldBe "com.charleskorn.kaml.YamlException at colours[2] on line 123, column 456: Something went wrong"
->>>>>>> a9bbf4ed
+
+        exception.toString() shouldBe "YamlException at colours[2] on line 123, column 456: Something went wrong"
+
     }
 })