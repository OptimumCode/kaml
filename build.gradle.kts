/*

   Copyright 2018-2023 Charles Korn.

   Licensed under the Apache License, Version 2.0 (the "License");
   you may not use this file except in compliance with the License.
   You may obtain a copy of the License at

       https://www.apache.org/licenses/LICENSE-2.0

   Unless required by applicable law or agreed to in writing, software
   distributed under the License is distributed on an "AS IS" BASIS,
   WITHOUT WARRANTIES OR CONDITIONS OF ANY KIND, either express or implied.
   See the License for the specific language governing permissions and
   limitations under the License.

*/

import com.charleskorn.kaml.build.configureAssemble
import com.charleskorn.kaml.build.configurePublishing
import com.charleskorn.kaml.build.configureSpotless
import com.charleskorn.kaml.build.configureTesting
import com.charleskorn.kaml.build.configureVersioning
import com.charleskorn.kaml.build.configureWrapper
import org.jetbrains.kotlin.gradle.dsl.JvmTarget
import org.jetbrains.kotlin.gradle.tasks.KotlinCompile

plugins {
    kotlin("multiplatform")
    kotlin("plugin.serialization")
    id("io.kotest.multiplatform") version "5.8.1"
}

group = "com.charleskorn.kaml"

repositories {
    mavenCentral()
}

kotlin {
    explicitApi()

    jvm {
        withJava()
    }

    js(IR) {
        browser {
            testTask {
                // TODO: enable once the tests work with Kotlin/JS.
                enabled = false
            }
        }
        nodejs {
            testTask {
                // TODO: enable once the tests work with Kotlin/JS.
                enabled = false
            }
        }
        binaries.executable()
    }

    sourceSets {
        commonMain {
            dependencies {
                api("org.jetbrains.kotlinx:kotlinx-serialization-core:1.6.3")
                implementation("it.krzeminski:snakeyaml-engine-kmp:2.7.3")
                implementation("com.squareup.okio:okio:3.8.0")
            }
        }

        commonTest {
            dependencies {
                implementation("io.kotest:kotest-assertions-core:5.8.1")
                implementation("io.kotest:kotest-framework-api:5.8.1")
                implementation("io.kotest:kotest-framework-engine:5.8.1")
                implementation("io.kotest:kotest-framework-datatest:5.8.1")
            }
        }

        jvmTest {
            dependencies {
                implementation("io.kotest:kotest-runner-junit5:5.8.1")
            }
        }
<<<<<<< HEAD
=======

        named("jsMain") {
            dependencies {
                implementation("it.krzeminski:snakeyaml-engine-kmp:2.7.3")
                implementation("com.squareup.okio:okio:3.9.0")
            }
        }
>>>>>>> 147a9b56
    }
}

tasks.withType<KotlinCompile>().configureEach {
    compilerOptions {
        jvmTarget.set(JvmTarget.JVM_1_8)
    }
}

java {
    sourceCompatibility = JavaVersion.VERSION_1_8
    targetCompatibility = JavaVersion.VERSION_1_8
}

configureAssemble()
configurePublishing()
configureSpotless()
configureTesting()
configureVersioning()
configureWrapper()<|MERGE_RESOLUTION|>--- conflicted
+++ resolved
@@ -83,16 +83,6 @@
                 implementation("io.kotest:kotest-runner-junit5:5.8.1")
             }
         }
-<<<<<<< HEAD
-=======
-
-        named("jsMain") {
-            dependencies {
-                implementation("it.krzeminski:snakeyaml-engine-kmp:2.7.3")
-                implementation("com.squareup.okio:okio:3.9.0")
-            }
-        }
->>>>>>> 147a9b56
     }
 }
 
